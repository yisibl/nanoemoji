--- conflicted
+++ resolved
@@ -16,13 +16,8 @@
 picosvg==0.3.10            # via nanoemoji (setup.py)
 pyclipper==1.1.0.post3    # via booleanoperations
 pytz==2020.1              # via fs
-<<<<<<< HEAD
-regex==2020.4.4           # via nanoemoji (setup.py)
+regex==2020.5.14           # via nanoemoji (setup.py)
 six==1.15.0               # via absl-py, fs
-=======
-regex==2020.5.14           # via nanoemoji (setup.py)
-six==1.14.0               # via absl-py, fs
->>>>>>> 845cf843
 skia-pathops==0.4.1       # via picosvg
 ufo2ft==2.15.0            # via nanoemoji (setup.py)
 ufolib2==0.6.2            # via nanoemoji (setup.py)
