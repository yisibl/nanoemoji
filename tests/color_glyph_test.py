# Copyright 2020 Google LLC
#
# Licensed under the Apache License, Version 2.0 (the "License");
# you may not use this file except in compliance with the License.
# You may obtain a copy of the License at
#
#      http://www.apache.org/licenses/LICENSE-2.0
#
# Unless required by applicable law or agreed to in writing, software
# distributed under the License is distributed on an "AS IS" BASIS,
# WITHOUT WARRANTIES OR CONDITIONS OF ANY KIND, either express or implied.
# See the License for the specific language governing permissions and
# limitations under the License.

from nanoemoji.colors import Color
from nanoemoji.color_glyph import ColorGlyph
from nanoemoji.paint import *
<<<<<<< HEAD
from nanosvg.svg import SVG
from nanosvg.svg_transform import Affine2D
=======
from picosvg.svg import SVG
>>>>>>> d72fc693
import os
import dataclasses
import pytest
import ufoLib2

# TODO test _glyph_name obeys codepoint order


def _ufo(upem):
    ufo = ufoLib2.Font()
    ufo.info.unitsPerEm = upem
    return ufo


def _test_file(filename):
    return os.path.join(os.path.dirname(__file__), filename)


def _nsvg(filename):
    return SVG.parse(_test_file(filename)).topicosvg()


@pytest.mark.parametrize(
    "view_box, upem, expected_transform",
    [
        # same upem, flip y
        ("0 0 1024 1024", 1024, Affine2D(1, 0, 0, -1, 0, 1024)),
        # noto emoji norm. scale, flip y
        ("0 0 128 128", 1024, Affine2D(8, 0, 0, -8, 0, 1024)),
        # noto emoji emoji_u26be.svg viewBox. Scale, translate, flip y
        ("-151 297 128 128", 1024, Affine2D(8, 0, 0, -8, 1208, -1352)),
        # made up example. Scale, translate, flip y
        (
            "10 11 20 21",
            100,
            Affine2D(a=5.0, b=0, c=0, d=-4.761905, e=-50.0, f=47.619048),
        ),
    ],
)
def test_transform(view_box, upem, expected_transform):
    svg_str = (
        '<svg version="1.1"'
        ' xmlns="http://www.w3.org/2000/svg"'
        f' viewBox="{view_box}"'
        "/>"
    )
    color_glyph = ColorGlyph.create(
        _ufo(upem), "duck", 1, [0x0042], SVG.fromstring(svg_str)
    )

    assert color_glyph.transform_for_font_space() == pytest.approx(expected_transform)


def _round_gradient_coordinates(paint, prec=6):
    if isinstance(paint, PaintLinearGradient):
        return dataclasses.replace(
            paint,
            p0=Point(round(paint.p0.x, prec), round(paint.p0.y, prec)),
            p1=Point(round(paint.p1.x, prec), round(paint.p1.y, prec)),
            p2=Point(round(paint.p2.x, prec), round(paint.p2.y, prec)),
        )
    elif isinstance(paint, PaintRadialGradient):
        return dataclasses.replace(
            paint,
            c0=Point(round(paint.c0.x, prec), round(paint.c0.y, prec)),
            c1=Point(round(paint.c1.x, prec), round(paint.c1.y, prec)),
            r0=round(paint.r0, prec),
            r1=round(paint.r1, prec),
            affine2x2=(
                tuple(round(v, prec) for v in paint.affine2x2)
                if paint.affine2x2 is not None
                else None
            ),
        )
    else:
        return paint


@pytest.mark.parametrize(
    "svg_in, expected_paints",
    [
        # solid
        (
            "rect.svg",
            {
                PaintSolid(color=Color.fromstring("blue")),
                PaintSolid(color=Color.fromstring("blue", alpha=0.8)),
            },
        ),
        # linear
        (
            "linear_gradient_rect.svg",
            {
                PaintLinearGradient(
                    stops=(
                        ColorStop(stopOffset=0.1, color=Color.fromstring("blue")),
                        ColorStop(stopOffset=0.9, color=Color.fromstring("cyan")),
                    ),
                    p0=Point(200, 800),
                    p1=Point(800, 800),
                )
            },
        ),
        # radial
        (
            "radial_gradient_rect.svg",
            {
                PaintRadialGradient(
                    extend=Extend.REPEAT,
                    stops=(
                        ColorStop(stopOffset=0.05, color=Color.fromstring("fuchsia")),
                        ColorStop(stopOffset=0.75, color=Color.fromstring("orange")),
                    ),
                    c0=Point(500, 700),
                    c1=Point(500, 700),
                    r0=0,
                    r1=300,
                    affine2x2=(1.0, 0.0, 0.0, -0.333333),
                )
            },
        ),
        # radial with gradientTransform
        (
            "radial_gradient_transform.svg",
            {
                PaintRadialGradient(
                    stops=(
                        ColorStop(stopOffset=0.0, color=Color.fromstring("darkblue")),
                        ColorStop(stopOffset=0.5, color=Color.fromstring("skyblue")),
                        ColorStop(stopOffset=1.0, color=Color.fromstring("darkblue")),
                    ),
                    c0=Point(x=506.985117, y=500.0),
                    c1=Point(x=506.985117, y=500.0),
                    r0=0,
                    r1=500,
                    affine2x2=(1.0, 0.0, 0.36397, -1.0),
                )
            },
        ),
        # linear with gradientTransform
        (
            "linear_gradient_transform.svg",
            {
                PaintLinearGradient(
                    extend=Extend.REFLECT,
                    stops=(
                        ColorStop(stopOffset=0.0, color=Color.fromstring("green")),
                        ColorStop(stopOffset=0.5, color=Color.fromstring("white")),
                        ColorStop(stopOffset=1.0, color=Color.fromstring("red")),
                    ),
                    p0=Point(x=0, y=1000),
                    p1=Point(x=1000, y=1000),
                    p2=Point(x=500, y=500),
                )
            },
        ),
        # linear with both gradientTransform and objectBoundingBox
        (
            "linear_gradient_transform_2.svg",
            {
                PaintLinearGradient(
                    stops=(
                        ColorStop(stopOffset=0.05, color=Color.fromstring("gold")),
                        ColorStop(stopOffset=0.95, color=Color.fromstring("red")),
                    ),
                    p0=Point(x=100, y=550),
                    p1=Point(x=900, y=550),
                ),
                PaintLinearGradient(
                    stops=(
                        ColorStop(stopOffset=0.05, color=Color.fromstring("gold")),
                        ColorStop(stopOffset=0.95, color=Color.fromstring("red")),
                    ),
                    p0=Point(x=450, y=900),
                    p1=Point(x=450, y=100),
                ),
            },
        ),
    ],
)
def test_paint_from_shape(svg_in, expected_paints):
    color_glyph = ColorGlyph.create(_ufo(1000), "duck", 1, [0x0042], _nsvg(svg_in))
    assert {
        _round_gradient_coordinates(paint) for paint in color_glyph.paints()
    } == expected_paints<|MERGE_RESOLUTION|>--- conflicted
+++ resolved
@@ -15,12 +15,8 @@
 from nanoemoji.colors import Color
 from nanoemoji.color_glyph import ColorGlyph
 from nanoemoji.paint import *
-<<<<<<< HEAD
-from nanosvg.svg import SVG
-from nanosvg.svg_transform import Affine2D
-=======
 from picosvg.svg import SVG
->>>>>>> d72fc693
+from picosvg.svg_transform import Affine2D
 import os
 import dataclasses
 import pytest
